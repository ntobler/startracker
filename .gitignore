.env
.private
.vscode
<<<<<<< HEAD
History/
__Previews/
Project Logs*/
=======

test_images*
build
startracker.egg-info
>>>>>>> cf43de70
<|MERGE_RESOLUTION|>--- conflicted
+++ resolved
@@ -1,13 +1,10 @@
 .env
 .private
 .vscode
-<<<<<<< HEAD
 History/
 __Previews/
 Project Logs*/
-=======
 
 test_images*
 build
-startracker.egg-info
->>>>>>> cf43de70
+startracker.egg-info